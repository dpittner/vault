---
layout: "api"
page_title: "/sys/mounts - HTTP API"
sidebar_current: "docs-http-system-mounts"
description: |-
  The `/sys/mounts` endpoint is used manage secrets engines in Vault.
---

# `/sys/mounts`

The `/sys/mounts` endpoint is used manage secrets engines in Vault.

## List Mounted Secrets Engines

This endpoints lists all the mounted secrets engines.

| Method   | Path                         | Produces               |
| :------- | :--------------------------- | :--------------------- |
| `GET`    | `/sys/mounts`                | `200 application/json` |

### Sample Request

```
$ curl \
    --header "X-Vault-Token: ..." \
    https://vault.rocks/v1/sys/mounts
```

### Sample Response

```json
{
  "aws": {
    "type": "aws",
    "description": "AWS keys",
    "config": {
      "default_lease_ttl": 0,
      "max_lease_ttl": 0,
      "force_no_cache": false,
      "plugin_name": "",
      "seal_wrap": false
    }
  },
  "sys": {
    "type": "system",
    "description": "system endpoint",
    "config": {
      "default_lease_ttl": 0,
      "max_lease_ttl": 0,
      "force_no_cache": false,
      "plugin_name": "",
      "seal_wrap": false
    }
  }
}
```

`default_lease_ttl` or `max_lease_ttl` values of 0 mean that the system defaults
are used by this backend.

## Enable Secrets Engine

This endpoint enables a new secrets engine at the given path.

| Method   | Path                         | Produces               |
| :------- | :--------------------------- | :--------------------- |
| `POST`   | `/sys/mounts/:path`          | `204 (empty body)`     |

### Parameters

- `path` `(string: <required>)` – Specifies the path where the secrets engine
  will be mounted. This is specified as part of the URL.

- `type` `(string: <required>)` – Specifies the type of the backend, such as
  "aws".

- `description` `(string: "")` – Specifies the human-friendly description of the
  mount.

- `config` `(map<string|string>: nil)` – Specifies configuration options for
  this mount. This is an object with four possible values:

<<<<<<< HEAD
    - `default_lease_ttl` `(string: "")` - the default lease duration, specified
      as a go string duration like "5s" or "30m".

    - `max_lease_ttl` `(string: "")` - the maximum lease duration, specified as
      a go string duration like "5s" or "30m".

    - `force_no_cache` `(bool: false)` - disable caching.

    - `plugin_name` `(string: "")` - the name of the plugin in the plugin
      catalog to use.
=======
    - `default_lease_ttl`
    - `max_lease_ttl`
    - `force_no_cache`
    - `plugin_name`
    - `seal_wrap`
>>>>>>> eb7fd85e

    These control the default and maximum lease time-to-live, force
    disabling backend caching, and option plugin name for plugin backends
    respectively. The first three options override the global defaults if
    set on a specific mount. The plugin_name can be provided in the config
    map or as a top-level option, with the former taking precedence.
    
    When used with supported seals (`pkcs11`, `awskms`, etc.), `seal_wrap`
    causes key material for supporting mounts to be wrapped by the seal's
    encryption capability. This is currently only supported for `transit` and
    `pki` backends. This is only available in Vault Enterprise.

- `plugin_name` `(string: "")` – Specifies the name of the plugin to
  use based from the name in the plugin catalog. Applies only to plugin
  backends.

Additionally, the following options are allowed in Vault open-source, but
relevant functionality is only supported in Vault Enterprise:

- `local` `(bool: false)` – Specifies if the secrets engine is a local mount
  only. Local mounts are not replicated nor (if a secondary) removed by
  replication.

### Sample Payload

```json
{
  "type": "aws",
  "config": {
    "force_no_cache": true
  }
}
```

### Sample Request

```
$ curl \
    --header "X-Vault-Token: ..." \
    --request POST \
    --data @payload.json \
    https://vault.rocks/v1/sys/mounts/my-mount
```

## Disable Secrets Engine

This endpoint disables the mount point specified in the URL.

| Method   | Path                         | Produces               |
| :------- | :--------------------------- | :--------------------- |
| `DELETE` | `/sys/mounts/:path`          | `204 (empty body)    ` |

### Sample Request

```
$ curl \
    --header "X-Vault-Token: ..." \
    --request DELETE \
    https://vault.rocks/v1/sys/mounts/my-mount
```

## Read Mount Configuration

This endpoint reads the given mount's configuration. Unlike the `mounts`
endpoint, this will return the current time in seconds for each TTL, which may
be the system default or a mount-specific value.

| Method   | Path                         | Produces               |
| :------- | :--------------------------- | :--------------------- |
| `GET`   | `/sys/mounts/:path/tune`      | `200 application/json` |

### Sample Request

```
$ curl \
    --header "X-Vault-Token: ..." \
    https://vault.rocks/v1/sys/mounts/my-mount/tune
```

### Sample Response

```json
{
  "default_lease_ttl": 3600,
  "max_lease_ttl": 7200,
  "force_no_cache": false
}
```

## Tune Mount Configuration

This endpoint tunes configuration parameters for a given mount point.

| Method   | Path                         | Produces               |
| :------- | :--------------------------- | :--------------------- |
| `POST`   | `/sys/mounts/:path/tune`     | `204 (empty body)`     |

### Parameters

- `default_lease_ttl` `(int: 0)` – Specifies the default time-to-live. This
  overrides the global default. A value of `0` is equivalent to the system
  default TTL.

- `max_lease_ttl` `(int: 0)` – Specifies the maximum time-to-live. This
  overrides the global default. A value of `0` are equivalent and set to the
  system max TTL.

### Sample Payload

```json
{
  "default_lease_ttl": 1800,
  "max_lease_ttl": 3600
}
```

### Sample Request

```
$ curl \
    --header "X-Vault-Token: ..." \
    --request POST \
    --data @payload.json \
    https://vault.rocks/v1/sys/mounts/my-mount/tune
```<|MERGE_RESOLUTION|>--- conflicted
+++ resolved
@@ -80,7 +80,6 @@
 - `config` `(map<string|string>: nil)` – Specifies configuration options for
   this mount. This is an object with four possible values:
 
-<<<<<<< HEAD
     - `default_lease_ttl` `(string: "")` - the default lease duration, specified
       as a go string duration like "5s" or "30m".
 
@@ -91,13 +90,6 @@
 
     - `plugin_name` `(string: "")` - the name of the plugin in the plugin
       catalog to use.
-=======
-    - `default_lease_ttl`
-    - `max_lease_ttl`
-    - `force_no_cache`
-    - `plugin_name`
-    - `seal_wrap`
->>>>>>> eb7fd85e
 
     These control the default and maximum lease time-to-live, force
     disabling backend caching, and option plugin name for plugin backends
@@ -121,6 +113,8 @@
   only. Local mounts are not replicated nor (if a secondary) removed by
   replication.
 
+- `seal_wrap` `(bool: false)` - Enable seal wrapping for the mount.
+
 ### Sample Payload
 
 ```json
