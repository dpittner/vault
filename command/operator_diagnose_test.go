--- conflicted
+++ resolved
@@ -5,10 +5,7 @@
 import (
 	"context"
 	"fmt"
-<<<<<<< HEAD
-=======
 	"io/ioutil"
->>>>>>> 124e637d
 	"strings"
 	"testing"
 
@@ -21,11 +18,7 @@
 
 	ui := cli.NewMockUi()
 	return &OperatorDiagnoseCommand{
-<<<<<<< HEAD
-		diagnose: diagnose.New(),
-=======
 		diagnose: diagnose.New(ioutil.Discard),
->>>>>>> 124e637d
 		BaseCommand: &BaseCommand{
 			UI: ui,
 		},
@@ -158,12 +151,9 @@
 				{
 					Name:   "storage",
 					Status: diagnose.ErrorStatus,
-<<<<<<< HEAD
 					Warnings: []string{
 						diagnose.AddrDNExistErr,
 					},
-=======
->>>>>>> 124e637d
 				},
 			},
 		},
@@ -192,7 +182,6 @@
 					Name:    "service-discovery",
 					Status:  diagnose.ErrorStatus,
 					Message: "failed to verify certificate: x509: certificate has expired or is not yet valid:",
-<<<<<<< HEAD
 					Warnings: []string{
 						diagnose.DirAccessErr,
 					},
@@ -226,8 +215,6 @@
 				{
 					Name:   "service-discovery",
 					Status: diagnose.OkStatus,
-=======
->>>>>>> 124e637d
 				},
 			},
 		},
@@ -266,13 +253,10 @@
 		return fmt.Errorf("names mismatch: %s vs %s", exp.Name, act.Name)
 	}
 	if exp.Status != act.Status {
-<<<<<<< HEAD
 		if act.Status != diagnose.OkStatus {
 			return fmt.Errorf("section %s, status mismatch: %s vs %s, got error %s", exp.Name, exp.Status, act.Status, act.Message)
 
 		}
-=======
->>>>>>> 124e637d
 		return fmt.Errorf("section %s, status mismatch: %s vs %s", exp.Name, exp.Status, act.Status)
 	}
 	if exp.Message != "" && exp.Message != act.Message && !strings.Contains(act.Message, exp.Message) {
